"""
Filename: localint.py

Authors: Daisuke Oyama, Atsushi Yamagishi

Local interaction model.

"""
from __future__ import division

import numpy as np
from scipy import sparse
from game_tools import Player


class LocalInteraction(object):
    """
<<<<<<< HEAD
    Local Interaction Model
=======
    Class representing "Local Interaction Model."
    This can handle N action games on any network.
    
    Parameters
    ----------
    payoff_matrix: array_like(float, ndim=2)
        The payoff matrix of the game played in each interaction.

    adj_matrix : array_like(int, ndim=2)
        The adjacency matrix of the unweighted network to be simulated.


    Attributes
    ----------
    Players : list(player(payoff_matrix))
        The list consisting of all players with the given payoff matrix.
        Players are represented by "Player" instances from "game_tools."

    adj_matrix : scipy.sparse.csr.csr_matrix(float, ndim=2) <- int?
        The adjancency matrix of the network in sparse matrix form.

    N : int
        The Number of players.

    num_actions : int
        The number of actions

    current_actions_mixed : scipy.sparse.csr.csr_matrix(int, ndim=2)
        (N)*(num_actions) matrix. The ij element is determined by the rule:  
        "If Player i is taking action j, it is 1. Otherwise, 0." 

    current_actions : ndarray(int, ndim=1)
        This array represents which action each player is taking.
>>>>>>> 271ace4b

    """
    def __init__(self, payoff_matrix, adj_matrix):
        self.adj_matrix = sparse.csr_matrix(adj_matrix)
        M, N = self.adj_matrix.shape
        if N != M:
            raise ValueError('adjacency matrix must be square')
        self.N = N  # Number of players

        A = np.asarray(payoff_matrix)
        if A.ndim != 2 or A.shape[0] != A.shape[1]:
            raise ValueError('payoff matrix must be square')
        self.num_actions = A.shape[0]  # Number of actions

        self.players = [Player(A) for i in range(self.N)]

        init_actions = np.zeros(self.N, dtype=int)
        self.current_actions_mixed = sparse.csr_matrix(
            (np.ones(self.N, dtype=int), init_actions, np.arange(self.N+1)),
            shape=(self.N, self.num_actions)
        )
        self.current_actions = self.current_actions_mixed.indices.view()

    def set_init_actions(self, init_actions=None):
        if init_actions is None:
            init_actions = np.random.randint(self.num_actions, size=self.N)

        self.current_actions[:] = init_actions

    def play(self, player_ind=None):
        """
        The method used to proceed the game by one period.

        Parameters
        ----------
        player_ind : scalar(int) or array_like(int),
                     optional(default=None)
            Index (int) of a player or a list of indices of players to
            be given an revision opportunity.

        """
        if player_ind is None:
            player_ind = list(range(self.N))

        elif isinstance(player_ind, int):
            player_ind = [player_ind]

        opponent_act_dists = \
            self.adj_matrix[player_ind].dot(self.current_actions_mixed).toarray()

        best_responses = np.empty(len(player_ind), dtype=int)
        for k, i in enumerate(player_ind):
            best_responses[k] = \
                self.players[i].best_response(opponent_act_dists[k, :])

        self.current_actions[player_ind] = best_responses

    def simulate(self, ts_length, init_actions=None, revision='simultaneous'):
        """
        Return array of ts_length arrays of N actions

        """
        self.set_init_actions(init_actions=init_actions)

        actions_sequence = np.empty([ts_length, self.N], dtype=int)
        actions_sequence_iter = \
            self.simulate_iter(ts_length, init_actions=init_actions,
                               revision=revision)

        for t, actions in enumerate(actions_sequence_iter):
            actions_sequence[t] = actions

        return actions_sequence

    def simulate_iter(self, ts_length, init_actions=None,
                      revision='simultaneous'):
        """
        Iterator version of `simulate`

        """
        self.set_init_actions(init_actions=init_actions)

        if revision == 'sequential':
            player_ind_sequence = np.random.randint(self.N, size=ts_length)
        else:
            player_ind_sequence = [None] * ts_length

        for t in range(ts_length):
            yield self.current_actions
            self.play(player_ind=player_ind_sequence[t])<|MERGE_RESOLUTION|>--- conflicted
+++ resolved
@@ -15,9 +15,6 @@
 
 class LocalInteraction(object):
     """
-<<<<<<< HEAD
-    Local Interaction Model
-=======
     Class representing "Local Interaction Model."
     This can handle N action games on any network.
     
@@ -51,7 +48,6 @@
 
     current_actions : ndarray(int, ndim=1)
         This array represents which action each player is taking.
->>>>>>> 271ace4b
 
     """
     def __init__(self, payoff_matrix, adj_matrix):
